--- conflicted
+++ resolved
@@ -41,19 +41,11 @@
     F --> G
     G --> H[Response Generator]
     H --> A
-<<<<<<< HEAD
-    
+
     I[Vector Database] --> E
     J[Document Storage] --> C
     J --> D
-    
-=======
-
-    I[Vector Database] --> E
-    J[Document Storage] --> C
-    J --> D
-
->>>>>>> 0199c393
+
     K[Monitoring] --> L[Prometheus]
     K --> M[Grafana]
     K --> N[MLflow]
