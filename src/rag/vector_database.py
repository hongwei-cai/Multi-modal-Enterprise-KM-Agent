""""""

import logging
from typing import Any, Dict, List, Optional

import chromadb
from chromadb.config import Settings

from configs.vector_db_config import persist_directory
<<<<<<< HEAD
from src.rag.embedding import EmbeddingModel, get_embedding_model
=======

from .embedding import EmbeddingModel, get_embedding_model

# Add project root to sys.path for imports
sys.path.append(os.path.join(os.path.dirname(__file__), "..", ".."))
>>>>>>> 0ccc2d1c

logger = logging.getLogger(__name__)


class VectorDatabase:
    """
    ChromaDB client wrapper for vector storage and retrieval.
    """

    def __init__(self, persist_directory: str = persist_directory):
        """
        Initialize ChromaDB client.

        Args:
            persist_directory: Directory to persist the database.
        """
        self.client = chromadb.PersistentClient(
            path=persist_directory,
            settings=Settings(allow_reset=True, anonymized_telemetry=False),
        )

        self.collection = None
        logger.info("ChromaDB client initialized.")

    def create_collection(
        self, name: str = "documents", metadata: Optional[Dict[str, Any]] = None
    ) -> None:
        """
        Create or get a collection for storing document vectors.

        Args:
            name: Name of the collection.
            metadata: Optional metadata for the collection.
        """
        if metadata is None:
            metadata = {
                "description": "Collection for storing document \
                        chunks and embeddings"
            }

        self.collection = self.client.get_or_create_collection(
            name=name, metadata=metadata
        )
        logger.info("Collection '%s' created or retrieved.", name)

    def add_documents(
        self,
        ids: List[str],
        embeddings: List[List[float]],
        metadatas: List[Dict[str, Any]],
        documents: List[str],
    ) -> None:
        """
        Add documents with embeddings to the collection.

        Args:
            ids: List of unique IDs for each document chunk.
            embeddings: List of embedding vectors.
            metadatas: List of metadata dictionaries (e.g., source file, chunk index).
            documents: List of text documents/chunks.
        """
        if self.collection is None:
            raise ValueError("Collection not created. Call create_collection() first.")

        self.collection.add(
            ids=ids, embeddings=embeddings, metadatas=metadatas, documents=documents
        )
        logger.info("Added %d documents to collection.", len(ids))

    def add_documents_with_embeddings(
        self,
        ids: List[str],
        documents: List[str],
        metadatas: List[Dict[str, Any]],
        embedding_model: Optional[EmbeddingModel] = None,
    ) -> None:
        """
        Add documents with auto-generated embeddings.

        Args:
            ids: Unique IDs.
            documents: Text documents.
            metadatas: Metadata.
            embedding_model: EmbeddingModel instance (defaults to all-MiniLM-L6-v2).
        """
        if embedding_model is None:
            embedding_model = get_embedding_model()
        embeddings = embedding_model.encode_batch(documents)
        self.add_documents(ids, embeddings, metadatas, documents)

    def add_documents_with_embeddings(
        self,
        ids: List[str],
        documents: List[str],
        metadatas: List[Dict[str, Any]],
        embedding_model: Optional[EmbeddingModel] = None,
    ) -> None:
        """
        Add documents with auto-generated embeddings.

        Args:
            ids: Unique IDs.
            documents: Text documents.
            metadatas: Metadata.
            embedding_model: EmbeddingModel instance (defaults to all-MiniLM-L6-v2).
        """
        if embedding_model is None:
            embedding_model = get_embedding_model()
        embeddings = embedding_model.encode_batch(documents)
        self.add_documents(ids, embeddings, metadatas, documents)

    def query(self, query_embedding: List[float], n_results: int = 5) -> Dict[str, Any]:
        """
        Query the collection for similar documents.

        Args:
            query_embedding: Embedding vector for the query.
            n_results: Number of results to return.

        Returns:
            Query results including IDs, distances, metadatas, and documents.
        """
        if self.collection is None:
            raise ValueError("Collection not created. Call create_collection() first.")

        results = self.collection.query(
            query_embeddings=[query_embedding], n_results=n_results
        )
        return results

    def delete_collection(self, name: str) -> None:
        """
        Delete a collection.

        Args:
            name: Name of the collection to delete.
        """
        self.client.delete_collection(name=name)
        logger.info("Collection '%s' deleted.", name)


# Convenience function
def get_vector_db(db_path: Optional[str] = None) -> VectorDatabase:
    """
    Get a VectorDatabase instance.

    Args:
        db_path: Path to vector DB. If None, uses config default.

    Returns:
        VectorDatabase instance.
    """
    if db_path is None:
        db_path = persist_directory  # Fallback to config
    return VectorDatabase(persist_directory=db_path)<|MERGE_RESOLUTION|>--- conflicted
+++ resolved
@@ -1,21 +1,11 @@
-""""""
-
 import logging
 from typing import Any, Dict, List, Optional
 
 import chromadb
 from chromadb.config import Settings
+from configs.vector_db_config import persist_directory
+from src.rag.embedding import EmbeddingModel, get_embedding_model
 
-from configs.vector_db_config import persist_directory
-<<<<<<< HEAD
-from src.rag.embedding import EmbeddingModel, get_embedding_model
-=======
-
-from .embedding import EmbeddingModel, get_embedding_model
-
-# Add project root to sys.path for imports
-sys.path.append(os.path.join(os.path.dirname(__file__), "..", ".."))
->>>>>>> 0ccc2d1c
 
 logger = logging.getLogger(__name__)
 
